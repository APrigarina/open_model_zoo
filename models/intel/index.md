--- conflicted
+++ resolved
@@ -4,9 +4,7 @@
 that you can use for learning and demo purposes or for developing deep learning
 software. Most recent version is available in the [repo on GitHub](https://github.com/openvinotoolkit/open_model_zoo).
 
-<<<<<<< HEAD
-The models can be downloaded via Model Downloader
-(`<OPENVINO_INSTALL_DIR>/deployment_tools/open_model_zoo/tools/downloader`).
+The models can be downloaded via [Model Downloader](../../tools/downloader/README.md).
 
 > **TIP**: You also can download and profile Intel® pretrained models inside the OpenVINO™ [Deep Learning Workbench](@ref workbench_docs_Workbench_DG_Introduction) (DL Workbench).
 > [DL Workbench](@ref workbench_docs_Workbench_DG_Introduction) is a platform built upon OpenVINO™ and provides a web-based graphical environment that enables you to optimize, fine-tune, analyze, visualize, and compare 
@@ -14,9 +12,6 @@
 > configurations. In the DL Workbench, you can use most of OpenVINO™ toolkit components.
 > <br>
 > Proceed to an [easy installation from Docker](@ref workbench_docs_Workbench_DG_Install_from_Docker_Hub) to get started.
-=======
-The models can be downloaded via [Model Downloader](../../tools/downloader/README.md).
->>>>>>> 81852fa7
 
 ## Object Detection Models
 
