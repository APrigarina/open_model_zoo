# Open Model Zoo Demos

The Open Model Zoo demo applications are console applications that demonstrate how you can use the Inference Engine in your applications to solve specific use-cases.

The Open Model Zoo includes the following demos:

- [3D Human Pose Estimation Python* Demo](./python_demos/human_pose_estimation_3d_demo/README.md) - 3D human pose estimation demo.
- [Action Recognition Python* Demo](./python_demos/action_recognition/README.md) - Demo application for Action Recognition algorithm, which classifies actions that are being performed on input video.
- [BERT Question Answering Python* Demo](./python_demos/bert_question_answering_demo/README.md)
- [BERT Question Answering Embedding Python* Demo](./python_demos/bert_question_answering_embedding_demo/README.md) - The demo demonstrates how to run BERT based models for question answering task.
- [Classification C++ Demo](./classification_demo/README.md) - Shows an example of using neural networks for image classification.
- [Colorization Python* Demo](./python_demos/colorization_demo/README.md) - Colorization demo colorizes input frames.
- [Crossroad Camera C++ Demo](./crossroad_camera_demo/README.md) - Person Detection followed by the Person Attributes Recognition and Person Reidentification Retail, supports images/video and camera inputs.
- [Formula Recognition Python* Demo](./python_demos/formula_recognition_demo/README.md) - The demo demonstrates how to run Im2latex formula recognition models and recognize latex formulas.
- [Gaze Estimation C++ Demo](./gaze_estimation_demo/README.md) - Face detection followed by gaze estimation, head pose estimation and facial landmarks regression.
- [Gesture Recognition Python* Demo](./python_demos/gesture_recognition_demo/README.md) - Demo application for Gesture Recognition algorithm (e.g. American Sign Language gestures), which classifies gesture actions that are being performed on input video.
- [Human Pose Estimation C++ Demo](./human_pose_estimation_demo/README.md) - Human pose estimation demo.
- [Human Pose Estimation Python\* Demo](./python_demos/human_pose_estimation_demo/README.md) - Human pose estimation demo.
- [Image Inpainting Python Demo](./python_demos/image_inpainting_demo/README.md) - Demo application for GMCNN inpainting network.
- [Image Retrieval Python* Demo](./python_demos/image_retrieval_demo/README.md) - The demo demonstrates how to run Image Retrieval models using OpenVINO&trade;.
- [Image Segmentation C++ Demo](./segmentation_demo/README.md) - Inference of image segmentation networks like FCN8 (the demo supports only images as inputs).
- [Image Segmentation Asynchronous C++ Demo](./segmentation_demo_async/README.md) - Inference of image segmentation networks like FCN8, async API showcase, simple OpenCV interoperability (supports video and camera inputs).
- [Image Translation Python* Demo](./python_demos/image_translation_demo/README.md) - Demo application to synthesize a photo-realistic image based on exemplar image.
- [Instance Segmentation Python* Demo](./python_demos/instance_segmentation_demo/README.md) - Inference of instance segmentation networks trained in `Detectron` or `maskrcnn-benchmark`.
- [Interactive Face Detection C++ Demo](./interactive_face_detection_demo/README.md) - Face Detection coupled with Age/Gender, Head-Pose, Emotion, and Facial Landmarks detectors. Supports video and camera inputs.
- [Machine Translation Python* Demo](./python_demos/machine_translation_demo/README.md) - The demo demonstrates how to run non-autoregressive machine translation models.
- [Mask R-CNN C++ Demo for TensorFlow* Object Detection API](./mask_rcnn_demo/README.md) - Inference of instance segmentation networks created with TensorFlow\* Object Detection API.
- [Monodepth Python* Demo](./python_demos/monodepth_demo/README.md) - The demo demonstrates how to run monocular depth estimation models.
- [Multi-Camera Multi-Target Tracking Python* Demo](./python_demos/multi_camera_multi_target_tracking/README.md) Demo application for multiple targets (persons or vehicles) tracking on multiple cameras.
- [Multi-Channel C++ Demos](./multi_channel/README.md) - Several demo applications for multi-channel scenarios.
- [Object Detection for CenterNet Python* Demo](./python_demos/object_detection_demo_centernet/README.md) - Demo application for CenterNet object detection network.
- [Object Detection for Faster R-CNN C++ Demo](./object_detection_demo_faster_rcnn/README.md) - Inference of object detection networks like Faster R-CNN (the demo supports only images as inputs).
- [Object Detection for RetinaFace Python\* Demo](./python_demos/object_detection_demo_retinaface/README.md) - Demo application for RetinaFace face detection model.
- [Object Detection C++ Demo](./object_detection_demo/README.md) - Demo application for Object Detection networks (different models architectures are supproted), async API showcase, simple OpenCV interoperability (supports video and camera inputs).
- [Pedestrian Tracker C++ Demo](./pedestrian_tracker_demo/README.md) - Demo application for pedestrian tracking scenario.
- [Security Barrier Camera C++ Demo](./security_barrier_camera_demo/README.md) - Vehicle Detection followed by the Vehicle Attributes and License-Plate Recognition, supports images/video and camera inputs.
- [Speech Recognition Python\* Demo](./python_demos/speech_recognition_demo/README.md) - Speech recognition demo: takes audio file with an English phrase on input, and converts it into text.
- [Single Human Pose Estimation Python* Demo](./python_demos/single_human_pose_estimation_demo/README.md) - 2D human pose estimation demo.
- [Smart Classroom C++ Demo](./smart_classroom_demo/README.md) - Face recognition and action detection demo for classroom environment.
- [Sound Classification Python* Demo](./python_demos/sound_classification_demo/README.md) - Demo application for sound classification algorithm.
- [Super Resolution C++ Demo](./super_resolution_demo/README.md) - Super Resolution demo (the demo supports only images as inputs). It enhances the resolution of the input image.
- [Text Detection C++ Demo](./text_detection_demo/README.md) - Text Detection demo. It detects and recognizes multi-oriented scene text on an input image and puts a bounding box around detected area.
- [Text Spotting Python* Demo](./python_demos/text_spotting_demo/README.md) - The demo demonstrates how to run Text Spotting models.
- [Handwritten Text Recognition Python* Demo](./python_demos/handwritten_text_recognition_demo/README.md) - The demo demonstrates how to run Handwritten Japanese Recognition models and Handwritten Simplified Chinese Recognition models.

## Media Files Available for Demos

To run the demo applications, you can use images and videos from the media files collection available at https://github.com/intel-iot-devkit/sample-videos.

## Demos that Support Pre-Trained Models

> **NOTE:** Inference Engine HDDL and FPGA plugins are available in [proprietary](https://software.intel.com/en-us/openvino-toolkit) distribution only.

You can download the [pre-trained models](../models/intel/index.md) using the OpenVINO [Model Downloader](../tools/downloader/README.md) or from [https://download.01.org/opencv/](https://download.01.org/opencv/).
The table below shows the correlation between models, demos, and supported plugins. The plugins names are exactly as they are passed to the demos with `-d` option. The correlation between the plugins and supported devices see in the [Supported Devices](https://docs.openvinotoolkit.org/latest/_docs_IE_DG_supported_plugins_Supported_Devices.html) section.

> **NOTE:** **MYRIAD** below stands for Intel® Movidius™ Neural Compute Stick, Intel® Neural Compute Stick 2, and Intel® Vision Accelerator Design with Intel® Movidius™ Vision Processing Units.

| Model                                            | Demos supported on the model                                                                                 | CPU       | GPU       | MYRIAD/HDDL | HETERO:FPGA,CPU |
|--------------------------------------------------|--------------------------------------------------------------------------------------------------------------|-----------|-----------|-------------|-----------------|
| human-pose-estimation-3d-0001                    | [3D Human Pose Estimation Python\* Demo](./python_demos/human_pose_estimation_3d_demo/README.md)             | Supported | Supported |             |                 |
| action-recognition-0001-decoder                  | [Action Recognition Demo](./python_demos/action_recognition/README.md)                                       | Supported | Supported |             |                 |
| action-recognition-0001-encoder                  | [Action Recognition Demo](./python_demos/action_recognition/README.md)                                       | Supported | Supported |             |                 |
| driver-action-recognition-adas-0002-decoder      | [Action Recognition Demo](./python_demos/action_recognition/README.md)                                       | Supported | Supported |             |                 |
| driver-action-recognition-adas-0002-encoder      | [Action Recognition Demo](./python_demos/action_recognition/README.md)                                       | Supported | Supported |             | Supported       |
| person-attributes-recognition-crossroad-0230     | [Crossroad Camera Demo](./crossroad_camera_demo/README.md)                                                   | Supported | Supported | Supported   | Supported       |
| person-attributes-recognition-crossroad-0234     | [Crossroad Camera Demo](./crossroad_camera_demo/README.md)                                                   | Supported |           |             |                 |
| person-attributes-recognition-crossroad-0238     | [Crossroad Camera Demo](./crossroad_camera_demo/README.md)                                                   | Supported |           |             |                 |
| person-reidentification-retail-0031              | [Crossroad Camera Demo](./crossroad_camera_demo/README.md)                                                   | Supported | Supported | Supported   | Supported       |
| person-reidentification-retail-0076              | [Crossroad Camera Demo](./crossroad_camera_demo/README.md)<br>[Multi-Camera Multi-Target Tracking Demo](./python_demos/multi_camera_multi_target_tracking/README.md)   | Supported | Supported | Supported   | Supported       |
| person-reidentification-retail-0079              | [Crossroad Camera Demo](./crossroad_camera_demo/README.md)<br>[Multi-Camera Multi-Target Tracking Demo](./python_demos/multi_camera_multi_target_tracking/README.md)   | Supported | Supported | Supported   | Supported       |
| person-vehicle-bike-detection-crossroad-0078     | [Crossroad Camera Demo](./crossroad_camera_demo/README.md)                                                   | Supported | Supported | Supported   | Supported       |
| person-vehicle-bike-detection-crossroad-1016     | [Crossroad Camera Demo](./crossroad_camera_demo/README.md)                                                   | Supported |           |             |                 |
| person-vehicle-bike-detection-crossroad-yolov3-1020 | [Object Detection for YOLO V3 Python\* Demo](./python_demos/object_detection_demo_yolov3_async/README.md) | Supported |           |             |                 |
<<<<<<< HEAD
| human-pose-estimation-0001                       | [Human Pose Estimation Demo](./human_pose_estimation_demo/README.md)                                         | Supported | Supported | Supported   | Supported       |
| image-retrieval-0001                             | [Image Retrieval Python\* Demo](./python_demos/image_retrieval_demo/README.md)                               | Supported | Supported | Supported   | Supported       |
| semantic-segmentation-adas-0001                  | [Image Segmentation Demo](./segmentation_demo/README.md)                                                     | Supported | Supported |             | Supported       |
| instance-segmentation-security-0010              | [Instance Segmentation Demo](./python_demos/instance_segmentation_demo/README.md)                            | Supported |           |             | Supported       |
| instance-segmentation-security-0050              | [Instance Segmentation Demo](./python_demos/instance_segmentation_demo/README.md)                            | Supported |           |             | Supported       |
| instance-segmentation-security-0083              | [Instance Segmentation Demo](./python_demos/instance_segmentation_demo/README.md)                            | Supported |           |             | Supported       |
| instance-segmentation-security-1025              | [Instance Segmentation Demo](./python_demos/instance_segmentation_demo/README.md)                            | Supported |           |             | Supported       |
| age-gender-recognition-retail-0013               | [Interactive Face Detection Demo](./interactive_face_detection_demo/README.md)                               | Supported | Supported | Supported   | Supported       |
| emotions-recognition-retail-0003                 | [Interactive Face Detection Demo](./interactive_face_detection_demo/README.md)                               | Supported | Supported | Supported   | Supported       |
| face-detection-adas-0001                         | [Interactive Face Detection Demo](./interactive_face_detection_demo/README.md)                               | Supported | Supported | Supported   | Supported       |
| face-detection-adas-binary-0001                  | [Interactive Face Detection Demo](./interactive_face_detection_demo/README.md)                               | Supported | Supported |             |                 |
| face-detection-retail-0004                       | [Interactive Face Detection Demo](./interactive_face_detection_demo/README.md)                               | Supported | Supported | Supported   | Supported       |
| facial-landmarks-35-adas-0002                    | [Interactive Face Detection Demo](./interactive_face_detection_demo/README.md)                               | Supported | Supported | Supported   | Supported       |
| head-pose-estimation-adas-0001                   | [Interactive Face Detection Demo](./interactive_face_detection_demo/README.md)                               | Supported | Supported | Supported   | Supported       |
| license-plate-recognition-barrier-0001           | [Security Barrier Camera Demo](./security_barrier_camera_demo/README.md)                                     | Supported | Supported | Supported   | Supported       |
| vehicle-attributes-recognition-barrier-0039      | [Security Barrier Camera Demo](./security_barrier_camera_demo/README.md)                                     | Supported | Supported | Supported   | Supported       |
| vehicle-attributes-recognition-barrier-0042      | [Security Barrier Camera Demo](./security_barrier_camera_demo/README.md)                                     | Supported |           |             |                 |
| vehicle-license-plate-detection-barrier-0106     | [Security Barrier Camera Demo](./security_barrier_camera_demo/README.md)                                     | Supported | Supported | Supported   | Supported       |
| vehicle-license-plate-detection-barrier-0123     | [Security Barrier Camera Demo](./security_barrier_camera_demo/README.md)                                     | Supported | Supported | Supported   | Supported       |
| landmarks-regression-retail-0009                 | [Smart Classroom Demo](./smart_classroom_demo/README.md)                                                     | Supported | Supported | Supported   | Supported       |
| person-detection-action-recognition-0005         | [Smart Classroom Demo](./smart_classroom_demo/README.md)                                                     | Supported | Supported | Supported   | Supported       |
| person-detection-action-recognition-teacher-0002 | [Smart Classroom Demo](./smart_classroom_demo/README.md)                                                     | Supported | Supported |             | Supported       |
| single-human-pose-estimation-0001                | [Single Human Pose Estimation Python\* Demo](./python_demos/single_human_pose_estimation_demo/README.md)     | Supported | Supported |             |                 |
| single-image-super-resolution-1032               | [Super Resolution Demo](./super_resolution_demo/README.md)                                                   | Supported | Supported |             | Supported       |
| single-image-super-resolution-1033               | [Super Resolution Demo](./super_resolution_demo/README.md)                                                   | Supported | Supported |             | Supported       |
| text-detection-0003                              | [Text Detection Demo](./text_detection_demo/README.md)                                                       | Supported | Supported |             | Supported       |
| text-detection-0004                              | [Text Detection Demo](./text_detection_demo/README.md)                                                       | Supported | Supported |             | Supported       |
| text-recognition-0012                            | [Text Detection Demo](./text_detection_demo/README.md)                                                       | Supported | Supported |             |                 |
| handwritten-japanese-recognition-0001            | [Handwritten Text Recognition Python\* Demo](./python_demos/handwritten_text_recognition_demo/README.md)     | Supported | Supported | Supported   |                 |
| handwritten-simplified-chinese-recognition-0001  | [Handwritten Text Recognition Python\* Demo](./python_demos/handwritten_text_recognition_demo/README.md)     | Supported | Supported | Supported   |                 |
| gaze-estimation-adas-0002                        | [Gaze Estimation Demo](./gaze_estimation_demo/README.md)                                                     | Supported | Supported | Supported   | Supported       |
| head-pose-estimation-adas-0001                   | [Gaze Estimation Demo](./gaze_estimation_demo/README.md)                                                     | Supported | Supported | Supported   | Supported       |
| facial-landmarks-35-adas-0002                    | [Gaze Estimation Demo](./gaze_estimation_demo/README.md)                                                     | Supported | Supported | Supported   | Supported       |
| pedestrian-and-vehicle-detector-adas-0001        | any demo that supports SSD\*-based models, above                                                             | Supported | Supported | Supported   | Supported       |
| pedestrian-detection-adas-0002                   | any demo that supports SSD\*-based models, above                                                             | Supported | Supported | Supported   | Supported       |
| pedestrian-detection-adas-binary-0001            | any demo that supports SSD\*-based models, above                                                             | Supported | Supported |             |                 |
| person-detection-retail-0002                     | [Pedestrian Tracker Demo](./pedestrian_tracker_demo/README.md)                                               | Supported | Supported | Supported   | Supported       |
| person-detection-retail-0013                     | any demo that supports SSD\*-based models, above                                                             | Supported | Supported | Supported   | Supported       |
| road-segmentation-adas-0001                      | [Image Segmentation Demo](./segmentation_demo/README.md)                                                     | Supported | Supported | Supported   | Supported       |
| vehicle-detection-adas-0002                      | [Object Detection Demo](./object_detection_demo/README.md)                                                   | Supported | Supported | Supported   | Supported       |
| yolo-v2-tiny-vehicle-detection-0001              | [Object Detection Python\* Demo](./python_demos/object_detection_demo_yolov3_async/README.md)    | Supported |           |             |                 |
=======
| human-pose-estimation-0001                       | [Human Pose Estimation Demo](./human_pose_estimation_demo/README.md)<br>[Human Pose Estimation Python\* Demo](./python_demos/human_pose_estimation_demo/README.md) | Supported | Supported | Supported   | Supported       |
| human-pose-estimation-0002                       | [Human Pose Estimation Python\* Demo](./python_demos/human_pose_estimation_demo/README.md) | Supported | Supported |             |                 |
| human-pose-estimation-0003                       | [Human Pose Estimation Python\* Demo](./python_demos/human_pose_estimation_demo/README.md) | Supported | Supported |             |                 |
| human-pose-estimation-0004                       | [Human Pose Estimation Python\* Demo](./python_demos/human_pose_estimation_demo/README.md) | Supported | Supported |             |                 |
| image-retrieval-0001                             | [Image Retrieval Python\* Demo](./python_demos/image_retrieval_demo/README.md)         | Supported | Supported | Supported   | Supported       |
| semantic-segmentation-adas-0001                  | [Image Segmentation Demo](./segmentation_demo/README.md)                              | Supported | Supported |             | Supported       |
| instance-segmentation-security-0010              | [Instance Segmentation Demo](./python_demos/instance_segmentation_demo/README.md) | Supported |           |             | Supported       |
| instance-segmentation-security-0050              | [Instance Segmentation Demo](./python_demos/instance_segmentation_demo/README.md) | Supported |           |             | Supported       |
| instance-segmentation-security-0083              | [Instance Segmentation Demo](./python_demos/instance_segmentation_demo/README.md) | Supported |           |             | Supported       |
| instance-segmentation-security-1025              | [Instance Segmentation Demo](./python_demos/instance_segmentation_demo/README.md) | Supported |           |             | Supported       |
| age-gender-recognition-retail-0013               | [Interactive Face Detection Demo](./interactive_face_detection_demo/README.md)        | Supported | Supported | Supported   | Supported       |
| emotions-recognition-retail-0003                 | [Interactive Face Detection Demo](./interactive_face_detection_demo/README.md)        | Supported | Supported | Supported   | Supported       |
| face-detection-adas-0001                         | [Interactive Face Detection Demo](./interactive_face_detection_demo/README.md)        | Supported | Supported | Supported   | Supported       |
| face-detection-adas-binary-0001                  | [Interactive Face Detection Demo](./interactive_face_detection_demo/README.md)        | Supported | Supported |             |                 |
| face-detection-retail-0004                       | [Interactive Face Detection Demo](./interactive_face_detection_demo/README.md)        | Supported | Supported | Supported   | Supported       |
| facial-landmarks-35-adas-0002                    | [Interactive Face Detection Demo](./interactive_face_detection_demo/README.md)        | Supported | Supported | Supported   | Supported       |
| head-pose-estimation-adas-0001                   | [Interactive Face Detection Demo](./interactive_face_detection_demo/README.md)        | Supported | Supported | Supported   | Supported       |
| license-plate-recognition-barrier-0001           | [Security Barrier Camera Demo](./security_barrier_camera_demo/README.md)              | Supported | Supported | Supported   | Supported       |
| vehicle-attributes-recognition-barrier-0039      | [Security Barrier Camera Demo](./security_barrier_camera_demo/README.md)              | Supported | Supported | Supported   | Supported       |
| vehicle-attributes-recognition-barrier-0042      | [Security Barrier Camera Demo](./security_barrier_camera_demo/README.md)              | Supported |           |             |                 |
| vehicle-license-plate-detection-barrier-0106     | [Security Barrier Camera Demo](./security_barrier_camera_demo/README.md)              | Supported | Supported | Supported   | Supported       |
| vehicle-license-plate-detection-barrier-0123     | [Security Barrier Camera Demo](./security_barrier_camera_demo/README.md)              | Supported | Supported | Supported   | Supported       |
| landmarks-regression-retail-0009                 | [Smart Classroom Demo](./smart_classroom_demo/README.md)                              | Supported | Supported | Supported   | Supported       |
| person-detection-action-recognition-0005         | [Smart Classroom Demo](./smart_classroom_demo/README.md)                              | Supported | Supported | Supported   | Supported       |
| person-detection-action-recognition-teacher-0002 | [Smart Classroom Demo](./smart_classroom_demo/README.md)                              | Supported | Supported |             | Supported       |
| single-human-pose-estimation-0001                | [Single Human Pose Estimation Python\* Demo](./python_demos/single_human_pose_estimation_demo/README.md)     | Supported | Supported |  |      |
| single-image-super-resolution-1032               | [Super Resolution Demo](./super_resolution_demo/README.md)                            | Supported | Supported |             | Supported       |
| single-image-super-resolution-1033               | [Super Resolution Demo](./super_resolution_demo/README.md)                            | Supported | Supported |             | Supported       |
| text-detection-0003                              | [Text Detection Demo](./text_detection_demo/README.md)                                | Supported | Supported |             | Supported       |
| text-detection-0004                              | [Text Detection Demo](./text_detection_demo/README.md)                                | Supported | Supported |             | Supported       |
| text-recognition-0012                            | [Text Detection Demo](./text_detection_demo/README.md)                                | Supported | Supported |             |                 |
| handwritten-japanese-recognition-0001            | [Handwritten Text Recognition Python\* Demo](./python_demos/handwritten_text_recognition_demo/README.md)                             | Supported        |        Supported     |        Supported     |                 |
| handwritten-simplified-chinese-recognition-0001  | [Handwritten Text Recognition Python\* Demo](./python_demos/handwritten_text_recognition_demo/README.md)                             | Supported        |        Supported     |        Supported     |                 |
| gaze-estimation-adas-0002                        | [Gaze Estimation Demo](./gaze_estimation_demo/README.md)                              | Supported | Supported | Supported | Supported |
| head-pose-estimation-adas-0001                   | [Gaze Estimation Demo](./gaze_estimation_demo/README.md)                              | Supported | Supported | Supported | Supported |
| facial-landmarks-35-adas-0002                    | [Gaze Estimation Demo](./gaze_estimation_demo/README.md)                              | Supported | Supported | Supported | Supported |
| pedestrian-and-vehicle-detector-adas-0001        | any demo that supports SSD\*-based models, above                                                               | Supported | Supported | Supported   | Supported       |
| pedestrian-detection-adas-0002                   | any demo that supports SSD\*-based models, above                                                               | Supported | Supported | Supported   | Supported       |
| pedestrian-detection-adas-binary-0001            | any demo that supports SSD\*-based models, above                                                               | Supported | Supported |             |                 |
| person-detection-retail-0002                     | any demo that supports SSD\*-based models, above                                                               | Supported | Supported | Supported   | Supported       |
| person-detection-retail-0013                     | any demo that supports SSD\*-based models, above                                                               | Supported | Supported | Supported   | Supported       |
| road-segmentation-adas-0001                      | any demo that supports SSD\*-based models, above                                                               | Supported | Supported | Supported   | Supported       |
| vehicle-detection-adas-binary-0001               | any demo that supports SSD\*-based models, above                                                               | Supported | Supported |             |                 |
| vehicle-detection-adas-0002                      | any demo that supports SSD\*-based models, above                                                               | Supported | Supported | Supported   | Supported       |
| yolo-v2-tiny-vehicle-detection-0001              | [Object Detection for YOLO V3 Python\* Demo](./python_demos/object_detection_demo_yolov3_async/README.md) | Supported |           |             |                 |
>>>>>>> 6dbc98e7


Notice that the FPGA support comes through a [heterogeneous execution](https://docs.openvinotoolkit.org/latest/_docs_IE_DG_supported_plugins_HETERO.html), for example, when the post-processing is happening on the CPU.

## Build the Demo Applications

To be able to build demos you need to source _InferenceEngine_ and _OpenCV_ environment from a binary package which is available as [proprietary](https://software.intel.com/en-us/openvino-toolkit) distribution.
Please run the following command before the demos build (assuming that the binary package was installed to `<INSTALL_DIR>`):
```sh
source <INSTALL_DIR>/deployment_tools/bin/setupvars.sh
```
You can also build demos manually using Inference Engine built from the [openvino](https://github.com/openvinotoolkit/openvino) repo. In this case please set `InferenceEngine_DIR` environment variable to a folder containing `InferenceEngineConfig.cmake` and `ngraph_DIR` to a folder containing `ngraphConfig.cmake` in a build folder. Please also set the `OpenCV_DIR` to point to the OpenCV package to use. The same OpenCV version should be used both for Inference Engine and demos build. Alternatively these values can be provided via command line while running `cmake`. See [CMake's search procedure](https://cmake.org/cmake/help/latest/command/find_package.html#search-procedure).
Please refer to the Inference Engine <a href="https://github.com/openvinotoolkit/openvino/blob/master/build-instruction.md">build instructions</a>
for details. Please also add path to built Inference Engine libraries to `LD_LIBRARY_PATH` (Linux*) or `PATH` (Windows*) variable before building the demos.

### <a name="build_demos_linux"></a>Build the Demo Applications on Linux*

The officially supported Linux* build environment is the following:

* Ubuntu* 16.04 LTS 64-bit or CentOS* 7.4 64-bit
* GCC* 5.4.0 (for Ubuntu* 16.04) or GCC* 4.8.5 (for CentOS* 7.4)
* CMake* version 2.8 or higher.

To build the demo applications for Linux, go to the directory with the `build_demos.sh` script and
run it:
```sh
build_demos.sh
```

You can also build the demo applications manually:

1. Navigate to a directory that you have write access to and create a demos build directory. This example uses a directory named `build`:
```sh
mkdir build
```
2. Go to the created directory:
```sh
cd build
```

3. Run CMake to generate the Make files for release or debug configuration:
  - For release configuration:
  ```sh
  cmake -DCMAKE_BUILD_TYPE=Release <open_model_zoo>/demos
  ```
  - For debug configuration:
  ```sh
  cmake -DCMAKE_BUILD_TYPE=Debug <open_model_zoo>/demos
  ```
4. Run `make` to build the demos:
```sh
make
```

For the release configuration, the demo application binaries are in `<path_to_build_directory>/intel64/Release/`;
for the debug configuration — in `<path_to_build_directory>/intel64/Debug/`.

### <a name="build_demos_windows"></a>Build the Demos Applications on Microsoft Windows* OS

The recommended Windows* build environment is the following:
* Microsoft Windows* 10
* Microsoft Visual Studio* 2015, 2017, or 2019
* CMake* version 2.8 or higher

> **NOTE**: If you want to use Microsoft Visual Studio 2019, you are required to install CMake 3.14.

To build the demo applications for Windows, go to the directory with the `build_demos_msvc.bat`
batch file and run it:
```bat
build_demos_msvc.bat
```

By default, the script automatically detects the highest Microsoft Visual Studio version installed on the machine and uses it to create and build
a solution for a demo code. Optionally, you can also specify the preferred Microsoft Visual Studio version to be used by the script. Supported
versions are: `VS2015`, `VS2017`, `VS2019`. For example, to build the demos using the Microsoft Visual Studio 2017, use the following command:
```bat
build_demos_msvc.bat VS2017
```

The demo applications binaries are in the `C:\Users\<username>\Documents\Intel\OpenVINO\omz_demos_build_build\intel64\Release` directory.

You can also build a generated solution by yourself, for example, if you want to
build binaries in Debug configuration. Run the appropriate version of the
Microsoft Visual Studio and open the generated solution file from the `C:\Users\<username>\Documents\Intel\OpenVINO\omz_demos_build\Demos.sln`
directory.

### <a name="build_python_extensions"></a>Build the Native Python* Extension Modules

Some of the Python demo applications require native Python extension modules to be built before they can be run.
This requires you to have Python development files (headers and import libraries) installed.
To build these modules, follow the instructions for building the demo applications above,
but add `-DENABLE_PYTHON=ON` to either the `cmake` or the `build_demos*` command, depending on which you use.
For example:

```sh
cmake -DCMAKE_BUILD_TYPE=Release -DENABLE_PYTHON=ON <open_model_zoo>/demos
```

## Get Ready for Running the Demo Applications

### Get Ready for Running the Demo Applications on Linux*

Before running compiled binary files, make sure your application can find the Inference Engine and OpenCV libraries.
If you use a [proprietary](https://software.intel.com/en-us/openvino-toolkit) distribution to build demos,
run the `setupvars` script to set all necessary environment variables:
```sh
source <INSTALL_DIR>/bin/setupvars.sh
```
If you use your own Inference Engine and OpenCV binaries to build the demos please make sure you have added them
to the `LD_LIBRARY_PATH` environment variable.

**(Optional)**: The OpenVINO environment variables are removed when you close the
shell. As an option, you can permanently set the environment variables as follows:

1. Open the `.bashrc` file in `<user_home_directory>`:
```sh
vi <user_home_directory>/.bashrc
```

2. Add this line to the end of the file:
```sh
source <INSTALL_DIR>/bin/setupvars.sh
```

3. Save and close the file: press the **Esc** key, type `:wq` and press the **Enter** key.
4. To test your change, open a new terminal. You will see `[setupvars.sh] OpenVINO environment initialized`.

To run Python demo applications that require native Python extension modules, you must additionally
set up the `PYTHONPATH` environment variable as follows, where `<bin_dir>` is the directory with
the built demo applications:

```sh
export PYTHONPATH="$PYTHONPATH:<bin_dir>/lib"
```

You are ready to run the demo applications. To learn about how to run a particular
demo, read the demo documentation by clicking the demo name in the demo
list above.

### Get Ready for Running the Demo Applications on Windows*

Before running compiled binary files, make sure your application can find the Inference Engine and OpenCV libraries.
Optionally download OpenCV community FFmpeg plugin. There is a downloader script in the OpenVINO package: `<INSTALL_DIR>\opencv\ffmpeg-download.ps1`.
If you use a [proprietary](https://software.intel.com/en-us/openvino-toolkit) distribution to build demos,
run the `setupvars` script to set all necessary environment variables:
```bat
<INSTALL_DIR>\bin\setupvars.bat
```
If you use your own Inference Engine and OpenCV binaries to build the demos please make sure you have added
to the `PATH` environment variable.

To run Python demo applications that require native Python extension modules, you must additionally
set up the `PYTHONPATH` environment variable as follows, where `<bin_dir>` is the directory with
the built demo applications:

```bat
set PYTHONPATH=%PYTHONPATH%;<bin_dir>
```

To debug or run the demos on Windows in Microsoft Visual Studio, make sure you
have properly configured **Debugging** environment settings for the **Debug**
and **Release** configurations. Set correct paths to the OpenCV libraries, and
debug and release versions of the Inference Engine libraries.
For example, for the **Debug** configuration, go to the project's
**Configuration Properties** to the **Debugging** category and set the `PATH`
variable in the **Environment** field to the following:

```
PATH=<INSTALL_DIR>\deployment_tools\inference_engine\bin\intel64\Debug;<INSTALL_DIR>\opencv\bin;%PATH%
```
where `<INSTALL_DIR>` is the directory in which the OpenVINO toolkit is installed.

You are ready to run the demo applications. To learn about how to run a particular
demo, read the demo documentation by clicking the demo name in the demos
list above.

## See Also
* [Introduction to Intel's Deep Learning Inference Engine](https://docs.openvinotoolkit.org/latest/_docs_IE_DG_Introduction.html)<|MERGE_RESOLUTION|>--- conflicted
+++ resolved
@@ -72,7 +72,6 @@
 | person-vehicle-bike-detection-crossroad-0078     | [Crossroad Camera Demo](./crossroad_camera_demo/README.md)                                                   | Supported | Supported | Supported   | Supported       |
 | person-vehicle-bike-detection-crossroad-1016     | [Crossroad Camera Demo](./crossroad_camera_demo/README.md)                                                   | Supported |           |             |                 |
 | person-vehicle-bike-detection-crossroad-yolov3-1020 | [Object Detection for YOLO V3 Python\* Demo](./python_demos/object_detection_demo_yolov3_async/README.md) | Supported |           |             |                 |
-<<<<<<< HEAD
 | human-pose-estimation-0001                       | [Human Pose Estimation Demo](./human_pose_estimation_demo/README.md)                                         | Supported | Supported | Supported   | Supported       |
 | image-retrieval-0001                             | [Image Retrieval Python\* Demo](./python_demos/image_retrieval_demo/README.md)                               | Supported | Supported | Supported   | Supported       |
 | semantic-segmentation-adas-0001                  | [Image Segmentation Demo](./segmentation_demo/README.md)                                                     | Supported | Supported |             | Supported       |
@@ -114,53 +113,6 @@
 | road-segmentation-adas-0001                      | [Image Segmentation Demo](./segmentation_demo/README.md)                                                     | Supported | Supported | Supported   | Supported       |
 | vehicle-detection-adas-0002                      | [Object Detection Demo](./object_detection_demo/README.md)                                                   | Supported | Supported | Supported   | Supported       |
 | yolo-v2-tiny-vehicle-detection-0001              | [Object Detection Python\* Demo](./python_demos/object_detection_demo_yolov3_async/README.md)    | Supported |           |             |                 |
-=======
-| human-pose-estimation-0001                       | [Human Pose Estimation Demo](./human_pose_estimation_demo/README.md)<br>[Human Pose Estimation Python\* Demo](./python_demos/human_pose_estimation_demo/README.md) | Supported | Supported | Supported   | Supported       |
-| human-pose-estimation-0002                       | [Human Pose Estimation Python\* Demo](./python_demos/human_pose_estimation_demo/README.md) | Supported | Supported |             |                 |
-| human-pose-estimation-0003                       | [Human Pose Estimation Python\* Demo](./python_demos/human_pose_estimation_demo/README.md) | Supported | Supported |             |                 |
-| human-pose-estimation-0004                       | [Human Pose Estimation Python\* Demo](./python_demos/human_pose_estimation_demo/README.md) | Supported | Supported |             |                 |
-| image-retrieval-0001                             | [Image Retrieval Python\* Demo](./python_demos/image_retrieval_demo/README.md)         | Supported | Supported | Supported   | Supported       |
-| semantic-segmentation-adas-0001                  | [Image Segmentation Demo](./segmentation_demo/README.md)                              | Supported | Supported |             | Supported       |
-| instance-segmentation-security-0010              | [Instance Segmentation Demo](./python_demos/instance_segmentation_demo/README.md) | Supported |           |             | Supported       |
-| instance-segmentation-security-0050              | [Instance Segmentation Demo](./python_demos/instance_segmentation_demo/README.md) | Supported |           |             | Supported       |
-| instance-segmentation-security-0083              | [Instance Segmentation Demo](./python_demos/instance_segmentation_demo/README.md) | Supported |           |             | Supported       |
-| instance-segmentation-security-1025              | [Instance Segmentation Demo](./python_demos/instance_segmentation_demo/README.md) | Supported |           |             | Supported       |
-| age-gender-recognition-retail-0013               | [Interactive Face Detection Demo](./interactive_face_detection_demo/README.md)        | Supported | Supported | Supported   | Supported       |
-| emotions-recognition-retail-0003                 | [Interactive Face Detection Demo](./interactive_face_detection_demo/README.md)        | Supported | Supported | Supported   | Supported       |
-| face-detection-adas-0001                         | [Interactive Face Detection Demo](./interactive_face_detection_demo/README.md)        | Supported | Supported | Supported   | Supported       |
-| face-detection-adas-binary-0001                  | [Interactive Face Detection Demo](./interactive_face_detection_demo/README.md)        | Supported | Supported |             |                 |
-| face-detection-retail-0004                       | [Interactive Face Detection Demo](./interactive_face_detection_demo/README.md)        | Supported | Supported | Supported   | Supported       |
-| facial-landmarks-35-adas-0002                    | [Interactive Face Detection Demo](./interactive_face_detection_demo/README.md)        | Supported | Supported | Supported   | Supported       |
-| head-pose-estimation-adas-0001                   | [Interactive Face Detection Demo](./interactive_face_detection_demo/README.md)        | Supported | Supported | Supported   | Supported       |
-| license-plate-recognition-barrier-0001           | [Security Barrier Camera Demo](./security_barrier_camera_demo/README.md)              | Supported | Supported | Supported   | Supported       |
-| vehicle-attributes-recognition-barrier-0039      | [Security Barrier Camera Demo](./security_barrier_camera_demo/README.md)              | Supported | Supported | Supported   | Supported       |
-| vehicle-attributes-recognition-barrier-0042      | [Security Barrier Camera Demo](./security_barrier_camera_demo/README.md)              | Supported |           |             |                 |
-| vehicle-license-plate-detection-barrier-0106     | [Security Barrier Camera Demo](./security_barrier_camera_demo/README.md)              | Supported | Supported | Supported   | Supported       |
-| vehicle-license-plate-detection-barrier-0123     | [Security Barrier Camera Demo](./security_barrier_camera_demo/README.md)              | Supported | Supported | Supported   | Supported       |
-| landmarks-regression-retail-0009                 | [Smart Classroom Demo](./smart_classroom_demo/README.md)                              | Supported | Supported | Supported   | Supported       |
-| person-detection-action-recognition-0005         | [Smart Classroom Demo](./smart_classroom_demo/README.md)                              | Supported | Supported | Supported   | Supported       |
-| person-detection-action-recognition-teacher-0002 | [Smart Classroom Demo](./smart_classroom_demo/README.md)                              | Supported | Supported |             | Supported       |
-| single-human-pose-estimation-0001                | [Single Human Pose Estimation Python\* Demo](./python_demos/single_human_pose_estimation_demo/README.md)     | Supported | Supported |  |      |
-| single-image-super-resolution-1032               | [Super Resolution Demo](./super_resolution_demo/README.md)                            | Supported | Supported |             | Supported       |
-| single-image-super-resolution-1033               | [Super Resolution Demo](./super_resolution_demo/README.md)                            | Supported | Supported |             | Supported       |
-| text-detection-0003                              | [Text Detection Demo](./text_detection_demo/README.md)                                | Supported | Supported |             | Supported       |
-| text-detection-0004                              | [Text Detection Demo](./text_detection_demo/README.md)                                | Supported | Supported |             | Supported       |
-| text-recognition-0012                            | [Text Detection Demo](./text_detection_demo/README.md)                                | Supported | Supported |             |                 |
-| handwritten-japanese-recognition-0001            | [Handwritten Text Recognition Python\* Demo](./python_demos/handwritten_text_recognition_demo/README.md)                             | Supported        |        Supported     |        Supported     |                 |
-| handwritten-simplified-chinese-recognition-0001  | [Handwritten Text Recognition Python\* Demo](./python_demos/handwritten_text_recognition_demo/README.md)                             | Supported        |        Supported     |        Supported     |                 |
-| gaze-estimation-adas-0002                        | [Gaze Estimation Demo](./gaze_estimation_demo/README.md)                              | Supported | Supported | Supported | Supported |
-| head-pose-estimation-adas-0001                   | [Gaze Estimation Demo](./gaze_estimation_demo/README.md)                              | Supported | Supported | Supported | Supported |
-| facial-landmarks-35-adas-0002                    | [Gaze Estimation Demo](./gaze_estimation_demo/README.md)                              | Supported | Supported | Supported | Supported |
-| pedestrian-and-vehicle-detector-adas-0001        | any demo that supports SSD\*-based models, above                                                               | Supported | Supported | Supported   | Supported       |
-| pedestrian-detection-adas-0002                   | any demo that supports SSD\*-based models, above                                                               | Supported | Supported | Supported   | Supported       |
-| pedestrian-detection-adas-binary-0001            | any demo that supports SSD\*-based models, above                                                               | Supported | Supported |             |                 |
-| person-detection-retail-0002                     | any demo that supports SSD\*-based models, above                                                               | Supported | Supported | Supported   | Supported       |
-| person-detection-retail-0013                     | any demo that supports SSD\*-based models, above                                                               | Supported | Supported | Supported   | Supported       |
-| road-segmentation-adas-0001                      | any demo that supports SSD\*-based models, above                                                               | Supported | Supported | Supported   | Supported       |
-| vehicle-detection-adas-binary-0001               | any demo that supports SSD\*-based models, above                                                               | Supported | Supported |             |                 |
-| vehicle-detection-adas-0002                      | any demo that supports SSD\*-based models, above                                                               | Supported | Supported | Supported   | Supported       |
-| yolo-v2-tiny-vehicle-detection-0001              | [Object Detection for YOLO V3 Python\* Demo](./python_demos/object_detection_demo_yolov3_async/README.md) | Supported |           |             |                 |
->>>>>>> 6dbc98e7
 
 
 Notice that the FPGA support comes through a [heterogeneous execution](https://docs.openvinotoolkit.org/latest/_docs_IE_DG_supported_plugins_HETERO.html), for example, when the post-processing is happening on the CPU.
