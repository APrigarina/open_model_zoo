--- conflicted
+++ resolved
@@ -136,12 +136,8 @@
             key = check_pressed_keys(key)
             if key == 27:
                 break
-<<<<<<< HEAD
             presenter.handleKey(key)
-        start = time.time()
-=======
         start = time.perf_counter()
->>>>>>> e81eb319
         try:
             frames = thread_body.frames_queue.get_nowait()
         except queue.Empty:
