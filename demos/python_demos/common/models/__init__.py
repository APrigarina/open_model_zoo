"""
 Copyright (C) 2020 Intel Corporation

 Licensed under the Apache License, Version 2.0 (the "License");
 you may not use this file except in compliance with the License.
 You may obtain a copy of the License at

      http://www.apache.org/licenses/LICENSE-2.0

 Unless required by applicable law or agreed to in writing, software
 distributed under the License is distributed on an "AS IS" BASIS,
 WITHOUT WARRANTIES OR CONDITIONS OF ANY KIND, either express or implied.
 See the License for the specific language governing permissions and
 limitations under the License.
"""


from .centernet import CenterNet
from .faceboxes import FaceBoxes
from .retinaface import RetinaFace
from .ssd import SSD
from .utils import DetectionWithLandmarks
from .yolo import YOLO
<<<<<<< HEAD
from .faceboxes import FaceBoxes
from .centernet import CenterNet
from .retinaface import RetinaFace
from .segmentation import SegmentationModel
=======

__all__ = [
    'CenterNet',
    'DetectionWithLandmarks',
    'FaceBoxes',
    'RetinaFace',
    'SSD',
    'YOLO',
]
>>>>>>> de4b8d02
<|MERGE_RESOLUTION|>--- conflicted
+++ resolved
@@ -21,12 +21,7 @@
 from .ssd import SSD
 from .utils import DetectionWithLandmarks
 from .yolo import YOLO
-<<<<<<< HEAD
-from .faceboxes import FaceBoxes
-from .centernet import CenterNet
-from .retinaface import RetinaFace
 from .segmentation import SegmentationModel
-=======
 
 __all__ = [
     'CenterNet',
@@ -35,5 +30,5 @@
     'RetinaFace',
     'SSD',
     'YOLO',
-]
->>>>>>> de4b8d02
+    'SegmentationModel'
+]