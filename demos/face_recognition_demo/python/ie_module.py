--- conflicted
+++ resolved
@@ -30,12 +30,8 @@
 
     def deploy(self, device, max_requests=1):
         self.max_requests = max_requests
-<<<<<<< HEAD
         compiled_model = self.core.compile_model(self.model, device)
-=======
-        compiled_model = self.core.compile_model(self.model, device, config=plugin_config)
         self.output_tensor = compiled_model.outputs[0]
->>>>>>> 89f856a1
         self.infer_queue = AsyncInferQueue(compiled_model, self.max_requests)
         self.infer_queue.set_callback(self.completion_callback)
         log.info('The {} model {} is loaded to {}'.format(self.model_type, self.model_path, device))
